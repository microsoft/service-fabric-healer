--- conflicted
+++ resolved
@@ -1,8 +1,4 @@
-<<<<<<< HEAD
-## FabricHealer 1.2.14
-=======
 ## FabricHealer 1.2.15
->>>>>>> 393f63c8
 ### Configuration as Logic and auto-mitigation in Service Fabric clusters
 
 FabricHealer (FH) is a .NET 6 Service Fabric application that attempts to automatically fix a set of reliably solvable problems that can take place in Service Fabric
