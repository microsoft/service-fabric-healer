--- conflicted
+++ resolved
@@ -2,7 +2,6 @@
 ### Configuration as Logic and auto-mitigation in Service Fabric clusters
 ### Important: Requires Service Fabric version 8.x and higher
 
-<<<<<<< HEAD
 ### (Requires net6.0+ and SF Runtime 9.0+)
 
 FabricHealer (FH) is a Service Fabric application that attempts to automatically fix a set of reliably solvable problems that can take place in Service Fabric
@@ -22,32 +21,6 @@
 
 ```
 FabricHealer requires that  RepairManager (RM) service is deployed. 
-=======
-FabricHealer (FH) is a Service Fabric application that attempts to automatically fix a set of reliably solvable problems that can take place in Service Fabric
-applications (including containers), host virtual machines, and logical disks (scoped to space usage problems only). These repairs mostly employ a set of Service Fabric API calls,
-but can also be fully customizable (like Disk repair). All repairs are safely orchestrated through the Service Fabric RepairManager system service.
-Repair workflow configuration is written as [Prolog](http://www.let.rug.nl/bos/lpn//lpnpage.php?pageid=online)-like [logic](https://github.com/microsoft/service-fabric-healer/blob/main/FabricHealer/PackageRoot/Config/LogicRules) with [supporting external predicates](https://github.com/microsoft/service-fabric-healer/blob/main/FabricHealer/Repair/Guan) written in C#. 
-
-FabricHealer's Configuration-as-Logic feature is made possible by a new logic programming library for .NET, [Guan](https://github.com/microsoft/guan).
-The fun starts when FabricHealer detects supported error or warning health events reported by [FabricObserver](https://github.com/microsoft/service-fabric-observer), for example.
-You can use FabricHealer if you don't also deploy FabricObserver. Just install FabricHealerProxy into your .NET Service Fabric project and you can leverage the power of FH from there.
-There is a very simple "interface" to FabricHealer that begins with some service generating a Service Fabric Health Report. This health report must contain a specially-crafted
-Description value: a serialized instance of a well-known (to FH) type (must implement ITelemetryData). As mentioned above, just use FabricHealerProxy to push FH into motion from your
-Service Fabric service.
-
-FabricHealer is implemented as a stateless singleton service that runs on all nodes in a Linux or Windows Service Fabric cluster.
-It is a .NET Core 3.1 application and has been tested on Windows (2016/2019) and Ubuntu (16/18.04). Note that this version (1.1.0) will be the last version that supports .NET Core 3.1. 
-Please use version 1.1.1 if you are already running Service Fabric 9.0. FH 1.1.1 targets .NET 6 and SF 9.x.
-
-All warning and error health reports created by [FabricObserver](https://github.com/microsoft/service-fabric-observer) or [FabricHealerProxy](https://github.com/microsoft/service-fabric-healer/tree/develop/FabricHealerProxy) and subsequently repaired by FabricHealer are user-configured - developer control extends from unhealthy event source to related healing operations. 
-
-FabricObserver and FabricHealer are part of a family of highly configurable Service Fabric observability tools that work together to keep your clusters green.
-
-To learn more about FabricHealer's configuration-as-logic model, [click here.](https://github.com/microsoft/service-fabric-healer/blob/main/Documentation/LogicWorkflows.md)  
-
-```
-FabricHealer requires that RepairManager (RM) service is deployed. 
->>>>>>> 2ee2742a
 ```
 ```
 For VM level repair, InfrastructureService (IS) service must be deployed.
