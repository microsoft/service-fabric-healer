--- conflicted
+++ resolved
@@ -1,9 +1,5 @@
 ﻿<?xml version="1.0" encoding="utf-8"?>
-<<<<<<< HEAD
-<ApplicationManifest xmlns:xsd="http://www.w3.org/2001/XMLSchema" xmlns:xsi="http://www.w3.org/2001/XMLSchema-instance" ApplicationTypeName="FabricHealerType" ApplicationTypeVersion="1.2.14" xmlns="http://schemas.microsoft.com/2011/01/fabric">
-=======
 <ApplicationManifest xmlns:xsd="http://www.w3.org/2001/XMLSchema" xmlns:xsi="http://www.w3.org/2001/XMLSchema-instance" ApplicationTypeName="FabricHealerType" ApplicationTypeVersion="1.2.15" xmlns="http://schemas.microsoft.com/2011/01/fabric">
->>>>>>> 393f63c8
   <Parameters>
     <!-- FabricHealerManager Settings  -->
     <Parameter Name="AutoMitigationEnabled" DefaultValue="true" />
@@ -47,11 +43,7 @@
        should match the Name and Version attributes of the ServiceManifest element defined in the 
        ServiceManifest.xml file. -->
   <ServiceManifestImport>
-<<<<<<< HEAD
-    <ServiceManifestRef ServiceManifestName="FabricHealerPkg" ServiceManifestVersion="1.2.14" />
-=======
     <ServiceManifestRef ServiceManifestName="FabricHealerPkg" ServiceManifestVersion="1.2.15" />
->>>>>>> 393f63c8
     <ConfigOverrides>
       <ConfigOverride Name="Config">
         <Settings>
