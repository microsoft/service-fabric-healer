﻿// ------------------------------------------------------------
// Copyright (c) Microsoft Corporation. All rights reserved.
// Licensed under the MIT License (MIT). See License.txt in the repo root for license information.
// ------------------------------------------------------------

using FabricHealer.Utilities;
using FabricHealer.Repair;
using FabricHealer.Utilities.Telemetry;
using System;
using System.Collections.Generic;
using System.Fabric;
using System.Fabric.Health;
using System.IO;
using System.Linq;
using System.Threading;
using System.Threading.Tasks;
using HealthReport = FabricHealer.Utilities.HealthReport;
using System.Fabric.Repair;
using System.Fabric.Query;
using FabricHealer.TelemetryLib;
using Octokit;

namespace FabricHealer
{
    public sealed class FabricHealerManager : IDisposable
    {
        internal static TelemetryUtilities TelemetryUtilities;
        internal static RepairData RepairHistory;

        // Folks often use their own version numbers. This is for internal diagnostic telemetry.
<<<<<<< HEAD
        private const string InternalVersionNumber = "1.0.12";
=======
        private const string InternalVersionNumber = "1.0.11";
>>>>>>> cb98dc21
        private static FabricHealerManager singleton;
        private bool disposedValue;
        private readonly StatelessServiceContext serviceContext;
        private readonly FabricClient fabricClient;
        private readonly RepairTaskManager repairTaskManager;
        private readonly RepairTaskEngine repairTaskEngine;
        private readonly Uri systemAppUri = new Uri(RepairConstants.SystemAppName);
        private readonly Uri repairManagerServiceUri = new Uri(RepairConstants.RepairManagerAppName);
        private readonly FabricHealthReporter healthReporter;
        private readonly TimeSpan OperationalTelemetryRunInterval = TimeSpan.FromDays(1);
        private int nodeCount;
        private DateTime StartDateTime;

        internal static Logger RepairLogger
        {
            get;
            private set;
        }

        private bool FabricHealerOperationalTelemetryEnabled
        {
            get; set;
        }

        // CancellationToken from FabricHealer.RunAsync. See ctor.
        private CancellationToken Token
        {
            get;
        }

        private DateTime LastTelemetrySendDate
        {
            get; set;
        }

        private DateTime LastVersionCheckDateTime
        {
            get; set;
        }

        private bool EtwEnabled 
        { 
            get; set; 
        }

        public static ConfigSettings ConfigSettings
        {
            get; set;
        }

        private FabricHealerManager(StatelessServiceContext context, CancellationToken token)
        {
            serviceContext = context;
            fabricClient = new FabricClient(FabricClientRole.Admin);
            Token = token;
            serviceContext.CodePackageActivationContext.ConfigurationPackageModifiedEvent += CodePackageActivationContext_ConfigurationPackageModifiedEvent;
            ConfigSettings = new ConfigSettings(context);
            TelemetryUtilities = new TelemetryUtilities(fabricClient, context);
            repairTaskEngine = new RepairTaskEngine(fabricClient);
            repairTaskManager = new RepairTaskManager(fabricClient, serviceContext, Token);
            RepairLogger = new Logger(RepairConstants.FabricHealer, ConfigSettings.LocalLogPathParameter)
            {
                EnableVerboseLogging = ConfigSettings.EnableVerboseLogging
            };

            RepairHistory = new RepairData();
            healthReporter = new FabricHealthReporter(fabricClient);
        }

        /// <summary>
        /// This is the static singleton instance of FabricHealerManager type. FabricHealerManager does not support
        /// multiple instantiations. It does not provide a public constructor.
        /// </summary>
        /// <param name="context">StatefulService context instance.</param>
        /// <param name="token">Cancellation token.</param>
        /// <returns>The singleton instance of FabricHealerManager.</returns>
        public static FabricHealerManager Singleton(StatelessServiceContext context, CancellationToken token)
        {
            return singleton ??= new FabricHealerManager(context ?? throw new ArgumentException("context can't be null"), token);
        }

        /// <summary>
        /// Checks if repair manager is enabled in the cluster or not
        /// </summary>
        /// <param name="serviceNameFabricUri"></param>
        /// <param name="cancellationToken">cancellation token to stop the async operation</param>
        /// <returns>true if repair manager application is present in cluster, otherwise false</returns>
        private async Task<bool> CheckRepairManagerDeploymentStatusAsync(Uri serviceNameFabricUri, CancellationToken cancellationToken)
        {
            string okMessage = $"{serviceNameFabricUri} is deployed.";
            bool isRmDeployed = true;

            var healthReport = new HealthReport
            {
                NodeName = serviceContext.NodeContext.NodeName,
                AppName = new Uri(RepairConstants.FabricHealerAppName),
                ReportType = HealthReportType.Application,
                HealthMessage = okMessage,
                State = HealthState.Ok,
                Property = "RequirementCheck::RMDeployed",
                HealthReportTimeToLive = TimeSpan.FromMinutes(5),
                SourceId = RepairConstants.FabricHealer,
            };

            var serviceList = await fabricClient.QueryManager.GetServiceListAsync(
                                      systemAppUri,
                                      serviceNameFabricUri,
                                      ConfigSettings.AsyncTimeout,
                                      cancellationToken).ConfigureAwait(false);

            if ((serviceList?.Count ?? 0) == 0)
            {
                var warnMessage =
                    $"{repairManagerServiceUri} could not be found, " +
                    $"FabricHealer Service requires {repairManagerServiceUri} system service to be deployed in the cluster. " +
                    "Consider adding a RepairManager section in your cluster manifest.";
                healthReport.HealthMessage = warnMessage;
                healthReport.State = HealthState.Warning;
                healthReport.Code = FOErrorWarningCodes.Ok;
                healthReport.HealthReportTimeToLive = TimeSpan.MaxValue;
                healthReport.SourceId = "CheckRepairManagerDeploymentStatusAsync";
                isRmDeployed = false;
            }

            healthReporter.ReportHealthToServiceFabric(healthReport);
            return isRmDeployed;
        }

        /// <summary>
        /// Gets a parameter value from the specified config section or returns supplied default value if 
        /// not specified in config.
        /// </summary>
        /// <param name="context"></param>
        /// <param name="sectionName">Name of the section.</param>
        /// <param name="parameterName">Name of the parameter.</param>
        /// <param name="defaultValue">Default value.</param>
        /// <returns>parameter value.</returns>
        private static string GetSettingParameterValue(
                                StatelessServiceContext context,
                                string sectionName,
                                string parameterName,
                                string defaultValue = null)
        {
            if (string.IsNullOrWhiteSpace(sectionName) || string.IsNullOrWhiteSpace(parameterName))
            {
                return null;
            }

            if (context == null)
            {
                return null;
            }

            try
            {
                var serviceConfiguration = context.CodePackageActivationContext.GetConfigurationPackageObject("Config");

                if (serviceConfiguration.Settings.Sections.All(sec => sec.Name != sectionName))
                {
                    return !string.IsNullOrWhiteSpace(defaultValue) ? defaultValue : null;
                }

                if (serviceConfiguration.Settings.Sections[sectionName].Parameters.All(param => param.Name != parameterName))
                {
                    return !string.IsNullOrWhiteSpace(defaultValue) ? defaultValue : null;
                }

                string setting = serviceConfiguration.Settings.Sections[sectionName].Parameters[parameterName]?.Value;

                if (string.IsNullOrWhiteSpace(setting) && defaultValue != null)
                {
                    return defaultValue;
                }

                return setting;
            }
            catch (Exception e) when (e is ArgumentException || e is KeyNotFoundException)
            {

            }

            return null;
        }

        // This function starts the detection workflow, which involves querying event store for 
        // Warning/Error heath events, looking for well-known FabricObserver error codes with supported
        // repair actions, scheduling and executing related repair tasks.
        public async Task StartAsync()
        {
            StartDateTime = DateTime.UtcNow;

            if (!ConfigSettings.EnableAutoMitigation || !await CheckRepairManagerDeploymentStatusAsync(repairManagerServiceUri, Token).ConfigureAwait(false))
            {
                return;
            }

            try
            {
                RepairLogger.LogInfo("Starting FabricHealer Health Detection loop.");

                var nodeList =
                   await FabricClientRetryHelper.ExecuteFabricActionWithRetryAsync(
                                                  () => fabricClient.QueryManager.GetNodeListAsync(null, ConfigSettings.AsyncTimeout, Token),
                                                  Token).ConfigureAwait(false);
                nodeCount = nodeList.Count;

                // First, let's clean up any orphan non-node level FabricHealer repair tasks left pending 
                // when the FabricHealer process is killed or otherwise ungracefully closed.
                // This call will return quickly if FH was gracefully closed as there will be
                // no outstanding repair tasks left orphaned.
                await CancelOrResumeAllRunningFHRepairsAsync().ConfigureAwait(false);

                // Run until RunAsync token is cancelled.
                while (!Token.IsCancellationRequested)
                {
                    if (!ConfigSettings.EnableAutoMitigation)
                    {
                        break;
                    }

                    await MonitorHealthEventsAsync().ConfigureAwait(false);
                    
                    // Identity-agnostic internal operational telemetry sent to Service Fabric team (only) for use in
                    // understanding generic behavior of FH in the real world (no PII). This data is sent once a day and will be retained for no more
                    // than 90 days. Please consider enabling this to help the SF team make this technology better.
                    if (ConfigSettings.OperationalTelemetryEnabled && DateTime.UtcNow.Subtract(LastTelemetrySendDate) >= OperationalTelemetryRunInterval)
                    {
                        try
                        {
                            using var telemetryEvents = new TelemetryEvents(
                                                                fabricClient,
                                                                serviceContext,
                                                                ServiceEventSource.Current,
                                                                Token,
                                                                EtwEnabled);

                            var fhData = GetFabricHealerInternalTelemetryData();

                            if (fhData != null)
                            {
                                string filepath = Path.Combine(RepairLogger.LogFolderBasePath, $"fh_operational_telemetry.log");

                                if (telemetryEvents.EmitFabricHealerOperationalEvent(fhData, OperationalTelemetryRunInterval, filepath))
                                {
                                    LastTelemetrySendDate = DateTime.UtcNow;
                                    ResetInternalDataCounters();
                                }
                            }
                        }
                        catch
                        {
                            // Telemetry is non-critical and should not take down FH.
                            // TelemetryLib will log exception details to file in top level FH log folder.
                        }
                    }

                    // Check for new version once a day.
                    if (DateTime.UtcNow.Subtract(LastVersionCheckDateTime) >= OperationalTelemetryRunInterval)
                    {
                        await CheckGithubForNewVersionAsync();
                        LastVersionCheckDateTime = DateTime.UtcNow;
                    }

                    await Task.Delay(
                        TimeSpan.FromSeconds(
                            ConfigSettings.ExecutionLoopSleepSeconds > 0 ? ConfigSettings.ExecutionLoopSleepSeconds : 10), Token).ConfigureAwait(false);      
                }

                RepairLogger.LogInfo("Shutdown signaled. Stopping.");
                await ClearExistingHealthReportsAsync().ConfigureAwait(false);
            }
            catch (AggregateException)
            {
                // This check is necessary to prevent cancelling outstanding repair tasks if 
                // one of the handled exceptions originated from another operation unrelated to
                // shutdown (like an async operation that timed out).
                if (Token.IsCancellationRequested)
                {
                    RepairLogger.LogInfo("Shutdown signaled. Stopping.");
                    await ClearExistingHealthReportsAsync().ConfigureAwait(false);
                }
            }
            catch (Exception e) when (e is FabricException || e is OperationCanceledException || e is TaskCanceledException || e is TimeoutException)
            {
                // This check is necessary to prevent cancelling outstanding repair tasks if 
                // one of the handled exceptions originated from another operation unrelated to
                // shutdown (like an async operation that timed out).
                if (Token.IsCancellationRequested)
                {
                    RepairLogger.LogInfo("Shutdown signaled. Stopping.");
                    await ClearExistingHealthReportsAsync().ConfigureAwait(false);
                }
            }
            catch (Exception e)
            {
                var message = $"Unhandeld Exception in FabricHealerManager:{Environment.NewLine}{e}";
                RepairLogger.LogError(message);
                await TelemetryUtilities.EmitTelemetryEtwHealthEventAsync(
                                            LogLevel.Warning,
                                            RepairConstants.FabricHealer,
                                            message,
                                            Token,
                                            null,
                                            ConfigSettings.EnableVerboseLogging).ConfigureAwait(false);

                // FH Critical Error telemetry (no PII, no user stack) sent to SF team (FabricHealer dev). This information is helpful in understanding what went
                // wrong that lead to the FH process going down (assuming it went down with an exception that can be caught).
                // Please consider enabling this to help the SF team make this technology better.
                if (ConfigSettings.OperationalTelemetryEnabled)
                {
                    try
                    {
                        using var telemetryEvents = new TelemetryEvents(
                                                            fabricClient,
                                                            serviceContext,
                                                            ServiceEventSource.Current,
                                                            Token,
                                                            EtwEnabled);

                        var fhData = new FabricHealerCriticalErrorEventData
                        {
                            Source = nameof(FabricHealerManager),
                            ErrorMessage = e.Message,
                            ErrorStack = e.StackTrace,
                            CrashTime = DateTime.UtcNow.ToString("o"),
                            Version = InternalVersionNumber
                        };

                        string filepath = Path.Combine(RepairLogger.LogFolderBasePath, $"fh_critical_error_telemetry.log");
                        _ = telemetryEvents.EmitFabricHealerCriticalErrorEvent(fhData, filepath);
                    }
                    catch
                    {
                        // Telemetry is non-critical and should not take down FH.
                    }
                }

                // Don't swallow the exception.
                // Take down FH process. Fix the bug.
                throw;
            }
        }

        private void ResetInternalDataCounters()
        {
            RepairHistory.Repairs.Clear();
            RepairHistory.FailedRepairs = 0;
            RepairHistory.SuccessfulRepairs = 0;
            RepairHistory.RepairCount = 0;
            RepairHistory.EnabledRepairCount = 0;
        }

        private FabricHealerOperationalEventData GetFabricHealerInternalTelemetryData()
        {
            FabricHealerOperationalEventData telemetryData = null;

            try
            {
                RepairHistory.EnabledRepairCount = GetEnabledRepairRuleCount();

                telemetryData = new FabricHealerOperationalEventData
                {
                    UpTime = DateTime.UtcNow.Subtract(StartDateTime).ToString(),
                    Version = InternalVersionNumber,
                    RepairData = RepairHistory
                };
            }
            catch
            {

            }

            return telemetryData;
        }

        /// <summary>
        /// Cancels all FabricHealer repair tasks currently in flight (unless in Restoring state).
        /// OR Resumes fabric node-level repairs that were abandoned due to FH going down while they were processing.
        /// </summary>
        /// <returns>A Task.</returns>
        private async Task CancelOrResumeAllRunningFHRepairsAsync()
        {
            try
            {
                var currentFHRepairTasksInProgress =
                        await FabricClientRetryHelper.ExecuteFabricActionWithRetryAsync(
                                   () => repairTaskEngine.GetFHRepairTasksCurrentlyProcessingAsync(
                                                           RepairTaskEngine.FabricHealerExecutorName,
                                                           Token), Token).ConfigureAwait(false);

                if (currentFHRepairTasksInProgress.Count == 0)
                {
                    return;
                }

                foreach (var repair in currentFHRepairTasksInProgress)
                {
                    if (repair.State == RepairTaskState.Restoring)
                    {
                        continue;
                    }

                    // Grab the executor data from existing repair.
                    var executorData = repair.ExecutorData;

                    if (string.IsNullOrWhiteSpace(executorData))
                    {
                        continue;
                    }

                    if (!JsonSerializationUtility.TryDeserialize(executorData, out RepairExecutorData repairExecutorData))
                    {
                        continue;
                    }

                    // Don't do anything if the orphaned repair was for a different node than this one:
                    // FH runs on all nodes, so don't cancel repairs for any other node than your own.
                    if (repairExecutorData.NodeName != serviceContext.NodeContext.NodeName)
                    {
                        continue;
                    }

                    // Try and cancel existing repair. We may need to create a new one for abandoned repairs where FH goes down for some reason.
                    // Note: CancelRepairTaskAsync handles exceptions (IOE) that may be thrown by RM due to state change policy. 
                    // The repair state could change to Completed after this call is made, for example, and before RM API call.
                    if (repair.State != RepairTaskState.Completed)
                    {
                        await FabricRepairTasks.CancelRepairTaskAsync(repair, fabricClient).ConfigureAwait(false);
                    }

                    /* Resume interrupted Fabric Node restart repairs */

                    // There is no need to resume simple repairs that do not require multiple repair steps (e.g., codepackage/process/replica restarts).
                    if (repairExecutorData.RepairPolicy.RepairAction != RepairActionType.RestartFabricNode)
                    {
                        continue;
                    }

                    string errorCode = repairExecutorData.FOErrorCode;
                    
                    if (string.IsNullOrWhiteSpace(errorCode))
                    {
                        continue;
                    }

                    // File Deletion repair is a node-level (VM) repair, but is not multi-step. Ignore.
                    if (FOErrorWarningCodes.GetErrorWarningNameFromCode(errorCode).Contains("Disk"))
                    {
                        continue;
                    }

                    // Fabric System service warnings/errors from FO can be Node level repair targets (e.g., Fabric binary needs to be restarted).
                    // FH will restart the node hosting the troubled SF system service if specified in related logic rules.
                    var repairRules = GetRepairRulesFromConfiguration(
                        !string.IsNullOrWhiteSpace(repairExecutorData.SystemServiceProcessName) ? RepairConstants.SystemAppRepairPolicySectionName : RepairConstants.FabricNodeRepairPolicySectionName);

                    var foHealthData = new TelemetryData
                    {
                        NodeName = repairExecutorData.NodeName,
                        Code = errorCode,
                    };

                    _ = await repairTaskManager.RunGuanQueryAsync(foHealthData, repairRules, repairExecutorData).ConfigureAwait(false);
                }
            }
            catch (Exception e) when (e is FabricException || e is OperationCanceledException || e is TaskCanceledException)
            {
                await TelemetryUtilities.EmitTelemetryEtwHealthEventAsync(
                                             LogLevel.Info,
                                             "CancelOrResumeAllRunningFHRepairsAsync",
                                             $"Could not cancel or resume repair tasks. Failed with:{Environment.NewLine}{e}",
                                             Token,
                                             null,
                                             ConfigSettings.EnableVerboseLogging).ConfigureAwait(false);
            }
        }

        private async void CodePackageActivationContext_ConfigurationPackageModifiedEvent(object sender, PackageModifiedEventArgs<ConfigurationPackage> e)
        {
            await ClearExistingHealthReportsAsync().ConfigureAwait(false);
            ConfigSettings.UpdateConfigSettings(e.NewPackage.Settings);
        }

        /* Potential TODOs. This list should grow and external predicates should be written to support related workflow composition in logic rule file(s).

            Symptom                                                 Mitigation 
            ------------------------------------------------------  ---------------------------------------------------
            Expired Certificate [TP Scenario]	                    Modify the cluster manifest AEPCC to true (we already have an automation script for this scenario)
            Node crash due to lease issue 	                        Restart the neighboring VM
            Node Crash due to slow network issue	                Restart the VM
            System Service in quorum loss	                        Repair the partition/Restart the VM
            Node stuck in disabling state due to MR [safety check]	Address safety issue through automation
            [MR Scenario] Node in down state: MR unable 
            to send the Remove-ServiceFabricNodeState in time	    Remove-ServiceFabricNodeState
            Unused container fill the disk space	                Call docker prune cmd 
            Primary replica for system service in IB state forever	Restart the primary replica 
        */

        private async Task MonitorHealthEventsAsync()
        {
            try
            {
                var clusterHealth = await fabricClient.HealthManager.GetClusterHealthAsync(ConfigSettings.AsyncTimeout, Token).ConfigureAwait(false);

                if (clusterHealth.AggregatedHealthState == HealthState.Ok)
                {
                    return;
                }

                // Check cluster upgrade status. If the cluster is upgrading to a new version (or rolling back)
                // then do not attempt repairs.
                int udInClusterUpgrade = await UpgradeChecker.GetUdsWhereFabricUpgradeInProgressAsync(fabricClient, Token).ConfigureAwait(false);

                if (udInClusterUpgrade > -1)
                {
                    string telemetryDescription = $"Cluster is currently upgrading in UD {udInClusterUpgrade}. Will not schedule or execute repairs at this time.";
                    await TelemetryUtilities.EmitTelemetryEtwHealthEventAsync(
                                                 LogLevel.Info,
                                                 "MonitorRepairableHealthEventsAsync::ClusterUpgradeDetected",
                                                 telemetryDescription,
                                                 Token,
                                                 null,
                                                 ConfigSettings.EnableVerboseLogging).ConfigureAwait(false);
                    return;
                }

                // Check to see if an Azure tenant update is in progress. Do not conduct repairs if so.
                if (await UpgradeChecker.IsAzureTenantUpdateInProgress(
                                            fabricClient,
                                            serviceContext.NodeContext.NodeType,
                                            Token).ConfigureAwait(false))
                {
                    return;
                }

                var unhealthyEvaluations = clusterHealth.UnhealthyEvaluations;

                foreach (var evaluation in unhealthyEvaluations)
                {
                    Token.ThrowIfCancellationRequested();

                    string kind = Enum.GetName(typeof(HealthEvaluationKind), evaluation.Kind);

                    if (kind != null && kind.Contains("Node"))
                    {
                        if (!ConfigSettings.EnableVmRepair && !ConfigSettings.EnableDiskRepair)
                        {
                            continue;
                        }

                        try
                        {
                            await ProcessNodeHealthAsync(clusterHealth.NodeHealthStates).ConfigureAwait(false);
                        }
                        catch (Exception e) when (
                                e is FabricException ||
                                e is OperationCanceledException ||
                                e is TaskCanceledException ||
                                e is TimeoutException)
                        {
                            await TelemetryUtilities.EmitTelemetryEtwHealthEventAsync(
                                                         LogLevel.Info,
                                                         "MonitorRepairableHealthEventsAsync::HandledException",
                                                         $"Failure in MonitorRepairableHealthEventAsync::Node:{Environment.NewLine}{e}",
                                                         Token,
                                                         null,
                                                         ConfigSettings.EnableVerboseLogging);

                        }
                    }
                    else if (kind != null && kind.Contains("Application"))
                    {
                        if (!ConfigSettings.EnableAppRepair && !ConfigSettings.EnableSystemAppRepair)
                        {
                            continue;
                        }

                        try
                        {
                            await ProcessApplicationHealthAsync(clusterHealth.ApplicationHealthStates).ConfigureAwait(false);
                        }
                        catch (Exception e) when (
                                e is FabricException ||
                                e is OperationCanceledException ||
                                e is TaskCanceledException ||
                                e is TimeoutException)
                        {
                            await TelemetryUtilities.EmitTelemetryEtwHealthEventAsync(
                                                         LogLevel.Info,
                                                         "MonitorRepairableHealthEventsAsync::HandledException",
                                                         $"Failure in MonitorRepairableHealthEventAsync::Application:{Environment.NewLine}{e}",
                                                         Token,
                                                         null,
                                                         ConfigSettings.EnableVerboseLogging);
                        }
                    }
                    // FYI: FH currently only supports the case where a replica is stuck. FO does not generate Replica Health Reports.
                    else if (kind != null && kind.Contains("Replica"))
                    {
                        if (!ConfigSettings.EnableReplicaRepair)
                        {
                            continue;
                        }

                        try
                        {
                            await ProcessReplicaHealthAsync(evaluation).ConfigureAwait(false);
                        }
                        catch (Exception e) when (
                                e is FabricException ||
                                e is TimeoutException ||
                                e is TaskCanceledException ||
                                e is OperationCanceledException)
                        {
                            await TelemetryUtilities.EmitTelemetryEtwHealthEventAsync(
                                                         LogLevel.Info,
                                                         "MonitorRepairableHealthEventsAsync::HandledException",
                                                         $"Failure in MonitorRepairableHealthEventAsync::Replica:{Environment.NewLine}{e}",
                                                         Token,
                                                         null,
                                                         ConfigSettings.EnableVerboseLogging);
                        }
                    }
                }
            }
            catch (Exception e) when (e is FabricException || e is OperationCanceledException || e is TimeoutException)
            {
                return;
            }
            catch (Exception e)
            {
                await TelemetryUtilities.EmitTelemetryEtwHealthEventAsync(
                                             LogLevel.Error,
                                             "MonitorRepairableHealthEventsAsync::UnhandledException",
                                             $"Failure in MonitorRepairableHealthEventAsync:{Environment.NewLine}{e}",
                                             Token,
                                             null,
                                             ConfigSettings.EnableVerboseLogging);

                RepairLogger.LogWarning($"Unhandled exception in MonitorRepairableHealthEventsAsync:{Environment.NewLine}{e}");

                // Fix the bug(s)..
                throw;
            }
        }

        /// <summary>
        /// Processes SF Application health events, including System Application events (which could have Fabric Node impact repairs).
        /// </summary>
        /// <param name="appHealthStates">Collection of ApplicationHealthState objects.</param>
        /// <returns>A task.</returns>
        private async Task ProcessApplicationHealthAsync(IEnumerable<ApplicationHealthState> appHealthStates)
        {
            var supportedAppHealthStates = appHealthStates.Where(a => a.AggregatedHealthState == HealthState.Warning || a.AggregatedHealthState == HealthState.Error);
            var nodeList = await fabricClient.QueryManager.GetNodeListAsync().ConfigureAwait(false);

            foreach (var app in supportedAppHealthStates)
            {
                Token.ThrowIfCancellationRequested();

                var appHealth = await fabricClient.HealthManager.GetApplicationHealthAsync(app.ApplicationName).ConfigureAwait(false);
                var appName = app.ApplicationName;

                // System app target? Do not proceed if system app repair is not enabled.
                if (appName.OriginalString == RepairConstants.SystemAppName && !ConfigSettings.EnableSystemAppRepair)
                {
                    continue;
                }

                // User app target? Do not proceed if App repair is not enabled.
                if (appName.OriginalString != RepairConstants.SystemAppName && !ConfigSettings.EnableAppRepair)
                {
                    continue;
                }

                if (appName.OriginalString != RepairConstants.SystemAppName)
                {
                    var appUpgradeStatus = await fabricClient.ApplicationManager.GetApplicationUpgradeProgressAsync(appName).ConfigureAwait(false);

                    if (appUpgradeStatus.UpgradeState == ApplicationUpgradeState.RollingBackInProgress
                        || appUpgradeStatus.UpgradeState == ApplicationUpgradeState.RollingForwardInProgress
                        || appUpgradeStatus.UpgradeState == ApplicationUpgradeState.RollingForwardPending)
                    {
                        List<int> udInAppUpgrade = await UpgradeChecker.GetUdsWhereApplicationUpgradeInProgressAsync(fabricClient, appName, Token).ConfigureAwait(false);
                        string udText = string.Empty;

                        // -1 means no upgrade in progress for application.
                        if (udInAppUpgrade.Any(ud => ud > -1))
                        {
                            udText = $"in UD {udInAppUpgrade.First(ud => ud > -1)}";
                        }

                        string telemetryDescription = $"{appName} is upgrading {udText}. Will not attempt application repair at this time.";

                        await TelemetryUtilities.EmitTelemetryEtwHealthEventAsync(
                                                     LogLevel.Info,
                                                     "MonitorRepairableHealthEventsAsync::AppUpgradeDetected",
                                                     telemetryDescription,
                                                     Token,
                                                     null,
                                                     ConfigSettings.EnableVerboseLogging).ConfigureAwait(false);
                        continue;
                    }
                }

                var observerHealthEvents = appHealth.HealthEvents.Where(
                                              s => (s.HealthInformation.SourceId.Contains(RepairConstants.AppObserver)
                                                       || s.HealthInformation.SourceId.Contains(RepairConstants.ContainerObserver)
                                                       || s.HealthInformation.SourceId.Contains(RepairConstants.FabricSystemObserver))
                                                   && (s.HealthInformation.HealthState == HealthState.Warning
                                                       || s.HealthInformation.HealthState == HealthState.Error));

                foreach (var evt in observerHealthEvents)
                {
                    Token.ThrowIfCancellationRequested();

                    if (string.IsNullOrWhiteSpace(evt.HealthInformation.Description))
                    {
                        continue;
                    }

                    // If source of health data is not FabricObserver, move on.
                    if (!JsonSerializationUtility.TryDeserialize(evt.HealthInformation.Description, out TelemetryData foHealthData))
                    {
                        continue;
                    }

                    // Since FH runs on each node, have FH only try to repair app services that are also running on the same node.
                    // This removes the need to try and orchestrate repairs across nodes. The node that is running the target service will also be 
                    // running FH.
                    if (foHealthData.NodeName != serviceContext.NodeContext.NodeName)
                    {
                        continue;
                    }

                    if (!FOErrorWarningCodes.AppErrorCodesDictionary.ContainsKey(foHealthData.Code)
                    || foHealthData.Code == FOErrorWarningCodes.AppErrorNetworkEndpointUnreachable
                    || foHealthData.Code == FOErrorWarningCodes.AppWarningNetworkEndpointUnreachable)
                    {
                        // Network endpoint test failures have no general mitigation.
                        continue;
                    }

                    // Get configuration settings related to Application (service code package) repair.
                    List<string> repairRules;
                    string repairId;
                    string system = string.Empty;

                    if (app.ApplicationName.OriginalString == RepairConstants.SystemAppName)
                    {
                        if (!ConfigSettings.EnableSystemAppRepair)
                        {
                            continue;
                        }

                        // Block attempts to schedule node-level or system service restart repairs if one is already executing in the cluster.
                        var fhRepairTasks = await repairTaskEngine.GetFHRepairTasksCurrentlyProcessingAsync(
                                                                     RepairTaskEngine.FabricHealerExecutorName,
                                                                     Token).ConfigureAwait(false);
                        if (fhRepairTasks.Count > 0)
                        {
                            foreach (var repair in fhRepairTasks)
                            {
                                var executorData = JsonSerializationUtility.TryDeserialize(repair.ExecutorData, out RepairExecutorData exData) ? exData : null;

                                if (executorData?.RepairPolicy?.RepairAction != RepairActionType.RestartFabricNode &&
                                    executorData?.RepairPolicy?.RepairAction != RepairActionType.RestartProcess)
                                {
                                    continue;
                                }

                                string message = $"A Service Fabric System service repair ({repair.TaskId}) is already in progress in the cluster(state: {repair.State}). " +
                                                 $"Will not attempt repair at this time.";

                                await TelemetryUtilities.EmitTelemetryEtwHealthEventAsync(
                                                             LogLevel.Info,
                                                             $"ProcessApplicationHealth::System::{repair.TaskId}",
                                                             message,
                                                             Token,
                                                             null,
                                                             ConfigSettings.EnableVerboseLogging).ConfigureAwait(false);
                                return;
                            }
                        }

                        repairRules = GetRepairRulesFromFOCode(foHealthData.Code, RepairConstants.SystemAppName);

                        if (repairRules == null || repairRules?.Count == 0)
                        {
                            continue;
                        }

                        repairId = $"{foHealthData.NodeName}_{foHealthData.SystemServiceProcessName}_{foHealthData.Code}";
                        system = "System ";

                        var currentRepairs =
                            await repairTaskEngine.GetFHRepairTasksCurrentlyProcessingAsync(RepairTaskEngine.FabricHealerExecutorName, Token).ConfigureAwait(false);

                        // Is a repair for the target app service instance already happening in the cluster?
                        // There can be multiple Warnings emitted by FO for a single app at the same time.
                        if (currentRepairs.Count > 0 && currentRepairs.Any(r => r.ExecutorData.Contains(foHealthData.SystemServiceProcessName)))
                        {
                            var repair = currentRepairs.FirstOrDefault(r => r.ExecutorData.Contains(foHealthData.SystemServiceProcessName));
                            await TelemetryUtilities.EmitTelemetryEtwHealthEventAsync(
                                                         LogLevel.Info,
                                                         $"MonitorRepairableHealthEventsAsync::{foHealthData.SystemServiceProcessName}",
                                                         $"There is already a repair in progress for Fabric system service {foHealthData.SystemServiceProcessName}(state: {repair.State})",
                                                         Token,
                                                         null,
                                                         ConfigSettings.EnableVerboseLogging).ConfigureAwait(false);
                            continue;
                        }

                        // Repair already in progress?
                        if (currentRepairs.Count > 0 && currentRepairs.Any(r => r.ExecutorData.Contains(repairId)))
                        {
                            continue;
                        }
                    }
                    else
                    {
                        if (!ConfigSettings.EnableAppRepair)
                        {
                            continue;
                        }

                        // Don't restart thyself.
                        if (foHealthData.ServiceName == serviceContext.ServiceName.OriginalString && foHealthData.NodeName == serviceContext.NodeContext.NodeName)
                        {
                            continue;
                        }

                        repairRules = GetRepairRulesFromFOCode(foHealthData.Code);

                        // Nothing to do here.
                        if (repairRules == null || repairRules?.Count == 0)
                        {
                            continue;
                        }

                        string serviceProcessName = $"{foHealthData.ServiceName?.Replace("fabric:/", "").Replace("/", "")}";
                        var currentRepairs =
                            await repairTaskEngine.GetFHRepairTasksCurrentlyProcessingAsync(RepairTaskEngine.FabricHealerExecutorName, Token).ConfigureAwait(false);

                        // This is the way each FH repair is ID'd. This data is stored in the related Repair Task's ExecutorData property.
                        repairId = $"{foHealthData.NodeName}_{serviceProcessName}_{foHealthData.Metric?.Replace(" ", string.Empty)}";

                        // Is a repair for the target app service instance already happening in the cluster?
                        // There can be multiple Warnings emitted by FO for a single app at the same time.
                        if (currentRepairs.Count > 0 && currentRepairs.Any(r => r.ExecutorData.Contains(repairId)))
                        {
                            var repair = currentRepairs.FirstOrDefault(r => r.ExecutorData.Contains(repairId));
                            await TelemetryUtilities.EmitTelemetryEtwHealthEventAsync(
                                                         LogLevel.Info,
                                                         $"MonitorRepairableHealthEventsAsync::{foHealthData.ServiceName}",
                                                         $"{appName} already has a repair in progress for service {foHealthData.ServiceName}(state: {repair.State})",
                                                         Token,
                                                         null,
                                                         ConfigSettings.EnableVerboseLogging).ConfigureAwait(false);
                            continue;
                        }
                    }

                    /* Start repair workflow */

                    foHealthData.RepairId = repairId;
                    foHealthData.HealthEventProperty = evt.HealthInformation.Property;
                    string errOrWarn = "Error";

                    if (evt.HealthInformation.HealthState == HealthState.Warning)
                    {
                        errOrWarn = "Warning";
                    }

                    await TelemetryUtilities.EmitTelemetryEtwHealthEventAsync(
                                                 LogLevel.Info,
                                                 $"MonitorRepairableHealthEventsAsync:{repairId}",
                                                 $"Detected {errOrWarn} state for Application {foHealthData.ApplicationName}{Environment.NewLine}" +
                                                 $"SourceId: {evt.HealthInformation.SourceId}{Environment.NewLine}" +
                                                 $"Property: {evt.HealthInformation.Property}{Environment.NewLine}" +
                                                 $"{system}Application repair policy is enabled. " +
                                                 $"{repairRules.Count} Logic rules found for {system}Application-level repair.",
                                                 Token,
                                                 null,
                                                 ConfigSettings.EnableVerboseLogging).ConfigureAwait(false);

                    // Update the in-memory HealthEvent List.
                    this.repairTaskManager.DetectedHealthEvents.Add(evt);

                    // Start the repair workflow.
                    await repairTaskManager.StartRepairWorkflowAsync(foHealthData, repairRules, Token).ConfigureAwait(false);
                }
            }
        }

        // As far as FabricObserver(FO) is concerned, a node is a VM, so FO only creates NodeHealthReports when a VM level issue
        // is detected. FO does not monitor Fabric node health, but will put a Fabric node in Error or Warning if the underlying 
        // VM is using too much (based on user-supplied threshold value) of some monitored machine resource.
        private async Task ProcessNodeHealthAsync(IEnumerable<NodeHealthState> nodeHealthStates)
        {
            var supportedNodeHealthStates = nodeHealthStates.Where(a => a.AggregatedHealthState == HealthState.Warning || a.AggregatedHealthState == HealthState.Error);

            foreach (var node in supportedNodeHealthStates)
            {
                Token.ThrowIfCancellationRequested();

                // Get information about target node.
                var nodeList =
                        await FabricClientRetryHelper.ExecuteFabricActionWithRetryAsync(
                                                       () => fabricClient.QueryManager.GetNodeListAsync(node.NodeName, ConfigSettings.AsyncTimeout, Token),
                                                       Token).ConfigureAwait(false);
                if (nodeList.Count == 0)
                {
                    continue;
                }

                Node targetNode = nodeList[0];

                // Check to see if a VM-level repair is already in flight in the cluster.
                var currentFHVMRepairTasksInProgress =
                            await repairTaskEngine.GetFHRepairTasksCurrentlyProcessingAsync(
                                                      $"{RepairTaskEngine.InfrastructureServiceName}/{targetNode.NodeType}",
                                                      Token).ConfigureAwait(false);

                // FH is very conservative. If there is already a VM repair in progress in the cluster, then move on.
                if (currentFHVMRepairTasksInProgress.Count > 0)
                {
                    await TelemetryUtilities.EmitTelemetryEtwHealthEventAsync(
                                                 LogLevel.Info,
                                                 "MonitorRepairableHealthEventsAsync::VM_Repair_In_Progress",
                                                 $"There is already a VM-level repair running in the cluster for node type {targetNode.NodeType}. " +
                                                 "Will not do any other VM repairs at this time.",
                                                 Token,
                                                 null,
                                                 ConfigSettings.EnableVerboseLogging).ConfigureAwait(false);
                    continue;
                }
            
                var nodeHealth = await fabricClient.HealthManager.GetNodeHealthAsync(node.NodeName).ConfigureAwait(false);
                var observerHealthEvents = nodeHealth.HealthEvents.Where(
                                            s => s.HealthInformation.SourceId.ToLower().Contains("observer")
                                                 && (s.HealthInformation.HealthState == HealthState.Warning 
                                                     || s.HealthInformation.HealthState == HealthState.Error));
                
                foreach (var evt in observerHealthEvents)
                {
                    Token.ThrowIfCancellationRequested();

                    // Random wait to limit potential duplicate (concurrent) repair job creation from other FH instances.
                    await RandomWaitAsync();

                    if (string.IsNullOrWhiteSpace(evt.HealthInformation.Description))
                    {
                        continue;
                    }

                    // From FabricObserver? FO creates health events with HealthInformation.Description properties
                    // containing serialized instances of TelemetryData type. FH only works with FO-supplied health data.
                    if (!JsonSerializationUtility.TryDeserialize(evt.HealthInformation.Description, out TelemetryData foHealthData))
                    {
                        continue;
                    }

                    // Do not proceed is Disk Repair is not enabled.
                    if (foHealthData.ObserverName == RepairConstants.DiskObserver && !ConfigSettings.EnableDiskRepair)
                    {
                        continue;
                    }

                    // Do not proceed is VM Repair is not enabled.
                    if (foHealthData.ObserverName == RepairConstants.NodeObserver && !ConfigSettings.EnableVmRepair)
                    {
                        continue;
                    }

                    // Supported Error code from FO?
                    if (!FOErrorWarningCodes.NodeErrorCodesDictionary.ContainsKey(foHealthData.Code))
                    {
                        continue;
                    }

                    string errorWarningName = FOErrorWarningCodes.GetErrorWarningNameFromCode(foHealthData.Code);
                    
                    if (string.IsNullOrWhiteSpace(errorWarningName))
                    {
                        continue;
                    }

                    // Don't try any VM-level repairs - except for Disk repair - if the target VM is the same one where this instance of FH is running.
                    // Another FH instance on a different VM will run repair.
                    if (foHealthData.NodeName == serviceContext.NodeContext.NodeName)
                    {
                        // Disk file maintenance (deletion) can only take place on the same node where the disk space issue was detected by FO.
                        if (foHealthData.ObserverName != RepairConstants.DiskObserver)
                        {
                            continue;
                        }
                    }
                    else
                    {
                        // FH can't clean directories on other VMs in the cluster.
                        if (foHealthData.ObserverName == RepairConstants.DiskObserver)
                        {
                            continue;
                        }
                    }

                    // Get configuration settings related to supported Node repair.
                    var repairRules = GetRepairRulesFromFOCode(foHealthData.Code);

                    if (repairRules == null || repairRules.Count == 0)
                    {
                        continue;
                    }

                    /* Start repair workflow */

                    string Id = $"VM_Repair_{foHealthData.Code}{foHealthData.NodeName}";
                    foHealthData.RepairId = Id;
                    foHealthData.HealthEventProperty = evt.HealthInformation.Property;
                    string errOrWarn = "Error";

                    if (evt.HealthInformation.HealthState == HealthState.Warning)
                    {
                        errOrWarn = "Warning";
                    }

                    await TelemetryUtilities.EmitTelemetryEtwHealthEventAsync(
                                                 LogLevel.Info,
                                                 $"MonitorRepairableHealthEventsAsync:{Id}",
                                                 $"Detected VM hosting {foHealthData.NodeName} is in {errOrWarn}. " +
                                                 $"{errOrWarn} Code: {foHealthData.Code}" +
                                                 $"({FOErrorWarningCodes.GetErrorWarningNameFromCode(foHealthData.Code)})" +
                                                 $"{Environment.NewLine}" +
                                                 $"VM repair policy is enabled. {repairRules.Count} Logic rules found for VM-level repair.",
                                                 Token,
                                                 null,
                                                 ConfigSettings.EnableVerboseLogging).ConfigureAwait(false);
                    
                    // Update the in-memory HealthEvent List.
                    repairTaskManager.DetectedHealthEvents.Add(evt);

                    // Start the repair workflow.
                    await repairTaskManager.StartRepairWorkflowAsync(foHealthData, repairRules, Token).ConfigureAwait(false);
                }
            }
        }

        // This is an example of a repair for a non-FO-originating health event. This function needs some work, but you get the basic idea here.
        // FO does not support replica monitoring and as such it does not emit specific error codes that FH recognizes.
        // *This is an experimental function/workflow in need of more testing.*
        private async Task ProcessReplicaHealthAsync(HealthEvaluation evaluation)
        {
            if (evaluation.Kind != HealthEvaluationKind.Replica)
            {
                return;
            }

            var repUnhealthyEvaluations = ((ReplicaHealthEvaluation)evaluation).UnhealthyEvaluations;

            foreach (var healthEvaluation in repUnhealthyEvaluations)
            {
                Token.ThrowIfCancellationRequested();

                // Random wait to limit potential duplicate (concurrent) repair job creation from other FH instances.
                await RandomWaitAsync(); 

                var eval = (ReplicaHealthEvaluation)healthEvaluation;
                var healthEvent = eval.UnhealthyEvaluations.Cast<EventHealthEvaluation>().FirstOrDefault();
                var service = await fabricClient.QueryManager.GetServiceNameAsync(
                                                                eval.PartitionId,
                                                                ConfigSettings.AsyncTimeout,
                                                                Token).ConfigureAwait(false);

                /*  Example of repairable problem at Replica level, as health event:

                    [SourceId] ='System.RAP' reported Warning/Error for property...
                    [Property] = 'IStatefulServiceReplica.ChangeRole(N)Duration'.
                    [Description] = The api IStatefulServiceReplica.ChangeRole(N) on node [NodeName] is stuck. 

                    Start Time (UTC): 2020-04-26 19:22:55.492. 
                */

                if (string.IsNullOrWhiteSpace(healthEvent.UnhealthyEvent.HealthInformation.Description))
                {
                    continue;
                }

                if (!healthEvent.UnhealthyEvent.HealthInformation.SourceId.Contains("System.RAP"))
                {
                    continue;
                }

                if (!healthEvent.UnhealthyEvent.HealthInformation.Property.Contains("IStatefulServiceReplica.ChangeRole(N)Duration"))
                {
                    continue;
                }

                if (!healthEvent.UnhealthyEvent.HealthInformation.Description.Contains("stuck"))
                {
                    continue;
                }

                var app = await fabricClient.QueryManager.GetApplicationNameAsync(
                                                            service.ServiceName,
                                                            ConfigSettings.AsyncTimeout,
                                                            Token).ConfigureAwait(false);

                var replicaList = await fabricClient.QueryManager.GetReplicaListAsync(
                                                                    eval.PartitionId,
                                                                    eval.ReplicaOrInstanceId,
                                                                    ConfigSettings.AsyncTimeout,
                                                                    Token).ConfigureAwait(false);
                // Replica still exists?
                if (replicaList.Count == 0)
                {
                    continue;
                }

                var appName = app?.ApplicationName?.OriginalString;
                var replica = replicaList[0];
                var nodeName = replica?.NodeName;

                // Since FH runs on each node, have FH only try to repair services that are also running on the same node.
                // This removes the need to try and orchestrate repairs across nodes. The node that is running the target service will also be 
                // running FH.
                if (nodeName != serviceContext.NodeContext.NodeName)
                {
                    continue;
                }

                // Get configuration settings related to Replica repair. 
                var repairRules = GetRepairRulesFromConfiguration(RepairConstants.ReplicaRepairPolicySectionName);

                if (repairRules == null || !repairRules.Any())
                {
                    continue;
                }

                var foHealthData = new TelemetryData
                {
                    ApplicationName = appName,
                    NodeName = nodeName,
                    ReplicaId = eval.ReplicaOrInstanceId,
                    PartitionId = eval.PartitionId.ToString(),
                    ServiceName = service.ServiceName.OriginalString,
                };

                string errOrWarn = "Error";

                if (healthEvent.AggregatedHealthState == HealthState.Warning)
                {
                    errOrWarn = "Warning";
                }

                string repairId = $"ReplicaRepair_{foHealthData.PartitionId}_{foHealthData.ReplicaId}";
                foHealthData.RepairId = repairId;

                // Repair already in progress?
                var currentRepairs = await repairTaskEngine.GetFHRepairTasksCurrentlyProcessingAsync(RepairTaskEngine.FabricHealerExecutorName, Token).ConfigureAwait(false);
                
                if (currentRepairs.Count > 0 && currentRepairs.Any(r => r.ExecutorData.Contains(repairId)))
                {
                    continue;
                }

                /* Start repair workflow */

                await TelemetryUtilities.EmitTelemetryEtwHealthEventAsync(
                                             LogLevel.Info,
                                             $"MonitorRepairableHealthEventsAsync:Replica_{eval.ReplicaOrInstanceId}_{errOrWarn}",
                                             $"Detected Replica {eval.ReplicaOrInstanceId} on Partition " +
                                             $"{eval.PartitionId} is in {errOrWarn}.{Environment.NewLine}" +
                                             $"Replica repair policy is enabled. " +
                                             $"{repairRules.Count} Logic rules found for Replica repair.",
                                             Token,
                                             null,
                                             ConfigSettings.EnableVerboseLogging).ConfigureAwait(false);

                // Start the repair workflow.
                await repairTaskManager.StartRepairWorkflowAsync(foHealthData, repairRules, Token).ConfigureAwait(false);
            }
        }
        
        private List<string> GetRepairRulesFromFOCode(string foErrorCode, string app = null)
        {
            if (!FOErrorWarningCodes.AppErrorCodesDictionary.ContainsKey(foErrorCode)
                && !FOErrorWarningCodes.NodeErrorCodesDictionary.ContainsKey(foErrorCode))
            {
                return null;
            }

            string repairPolicySectionName;

            switch (foErrorCode)
            {
                // App level.
                case FOErrorWarningCodes.AppErrorCpuPercent:
                case FOErrorWarningCodes.AppErrorMemoryMB:
                case FOErrorWarningCodes.AppErrorMemoryPercent:
                case FOErrorWarningCodes.AppErrorTooManyActiveEphemeralPorts:
                case FOErrorWarningCodes.AppErrorTooManyActiveTcpPorts:
                case FOErrorWarningCodes.AppErrorTooManyOpenFileHandles:
                case FOErrorWarningCodes.AppErrorTooManyThreads:
                case FOErrorWarningCodes.AppWarningCpuPercent:
                case FOErrorWarningCodes.AppWarningMemoryMB:
                case FOErrorWarningCodes.AppWarningMemoryPercent:
                case FOErrorWarningCodes.AppWarningTooManyActiveEphemeralPorts:
                case FOErrorWarningCodes.AppWarningTooManyActiveTcpPorts:
                case FOErrorWarningCodes.AppWarningTooManyOpenFileHandles:
                case FOErrorWarningCodes.AppWarningTooManyThreads:

                    repairPolicySectionName = app == RepairConstants.SystemAppName ? RepairConstants.SystemAppRepairPolicySectionName : RepairConstants.AppRepairPolicySectionName;
                    break;

                // Node level. (node = VM, not Fabric node)
                case FOErrorWarningCodes.NodeErrorCpuPercent:
                case FOErrorWarningCodes.NodeErrorMemoryMB:
                case FOErrorWarningCodes.NodeErrorMemoryPercent:
                case FOErrorWarningCodes.NodeErrorTooManyActiveEphemeralPorts:
                case FOErrorWarningCodes.NodeErrorTooManyActiveTcpPorts:
                case FOErrorWarningCodes.NodeErrorTotalOpenFileHandlesPercent:
                case FOErrorWarningCodes.NodeWarningCpuPercent:
                case FOErrorWarningCodes.NodeWarningMemoryMB:
                case FOErrorWarningCodes.NodeWarningMemoryPercent:
                case FOErrorWarningCodes.NodeWarningTooManyActiveEphemeralPorts:
                case FOErrorWarningCodes.NodeWarningTooManyActiveTcpPorts:
                case FOErrorWarningCodes.NodeWarningTotalOpenFileHandlesPercent:

                    repairPolicySectionName = RepairConstants.VmRepairPolicySectionName;
                    break;

                case FOErrorWarningCodes.NodeWarningDiskSpaceMB:
                case FOErrorWarningCodes.NodeErrorDiskSpaceMB:
                case FOErrorWarningCodes.NodeWarningDiskSpacePercent:
                case FOErrorWarningCodes.NodeErrorDiskSpacePercent:

                    repairPolicySectionName = RepairConstants.DiskRepairPolicySectionName;
                    break;

                default:
                    return null;
            }

            return GetRepairRulesFromConfiguration(repairPolicySectionName);
        }

        private List<string> GetRepairRulesFromConfiguration(string repairPolicySectionName)
        {
            // Get config filename and read lines from file.
            string logicRulesConfigFileName = GetSettingParameterValue(
                                                 serviceContext,
                                                 repairPolicySectionName,
                                                 RepairConstants.LogicRulesConfigurationFile);

            var configPath = serviceContext.CodePackageActivationContext.GetConfigurationPackageObject("Config").Path;
            var rulesFolderPath = Path.Combine(configPath, RepairConstants.LogicRulesFolderName);
            var rulesFilePath = Path.Combine(rulesFolderPath, logicRulesConfigFileName);
            List<string> rules = File.ReadAllLines(rulesFilePath).ToList();
            List<string> repairRules = ParseRulesFile(rules);

            return repairRules;
        }

        private int GetEnabledRepairRuleCount()
        {
            var config = serviceContext.CodePackageActivationContext.GetConfigurationPackageObject("Config");
            int count = 0;

            foreach (var section in config.Settings.Sections)
            {
                if (!section.Name.Contains(RepairConstants.RepairPolicy))
                {
                    continue;
                }

                if (section.Parameters[RepairConstants.Enabled]?.Value?.ToLower() == "true")
                {
                    count++;
                }
            }

            return count;
        }

        private void Dispose(bool disposing)
        {
            if (disposedValue)
            {
                return;
            }

            if (disposing)
            {
                fabricClient?.Dispose();
            }

            disposedValue = true;
        }

        public void Dispose()
        {
            Dispose(true);
        }

        private static List<string> ParseRulesFile(List<string> rules)
        {
            var repairRules = new List<string>();
            int ptr1 = 0, ptr2 = 0;
            rules = rules.Where(s => !string.IsNullOrWhiteSpace(s)).ToList();

            while (ptr1 < rules.Count && ptr2 < rules.Count)
            {
                // Single line comments removal.
                if (rules[ptr2].TrimStart().StartsWith("##"))
                {
                    ptr1++;
                    ptr2++;
                    continue;
                }

                if (rules[ptr2].EndsWith("."))
                {
                    if (ptr1 == ptr2)
                    {
                        repairRules.Add(rules[ptr2].Remove(rules[ptr2].Length - 1, 1));
                    }
                    else
                    {
                        string rule = rules[ptr1].TrimEnd(' ');

                        for (int i = ptr1 + 1; i <= ptr2; i++)
                        {
                            rule = rule + ' ' + rules[i].Replace('\t', ' ').TrimStart(' ');
                        }

                        repairRules.Add(rule.Remove(rule.Length - 1, 1));
                    }
                    ptr2++;
                    ptr1 = ptr2;
                }
                else
                {
                    ptr2++;
                }
            }

            return repairRules;
        }

        private async Task RandomWaitAsync()
        {
            var random = new Random();
            int waitTimeMS = random.Next(random.Next(100, nodeCount * 100), 1000 * nodeCount);

            await Task.Delay(waitTimeMS, Token).ConfigureAwait(false);
        }

        // https://stackoverflow.com/questions/25678690/how-can-i-check-github-releases-in-c
        private async Task CheckGithubForNewVersionAsync()
        {
            try
            {
                var githubClient = new GitHubClient(new ProductHeaderValue(RepairConstants.FabricHealer));
                IReadOnlyList<Release> releases = await githubClient.Repository.Release.GetAll("microsoft", "service-fabric-healer");

                if (releases.Count == 0)
                {
                    return;
                }

                string releaseAssetName = releases[0].Name;
                string latestVersion = releaseAssetName.Split(" ")[1];
                Version latestGitHubVersion = new Version(latestVersion);
                Version localVersion = new Version(InternalVersionNumber);
                int versionComparison = localVersion.CompareTo(latestGitHubVersion);

                if (versionComparison < 0)
                {
                    string message = $"A newer version of FabricHealer is available: <a href='https://github.com/microsoft/service-fabric-healer/releases' target='_blank'>{latestVersion}</a>";
                    await TelemetryUtilities.EmitTelemetryEtwHealthEventAsync(
                                                LogLevel.Info,
                                                RepairConstants.FabricHealer,
                                                message,
                                                Token,
                                                null,
                                                true, 
                                                TimeSpan.FromDays(1),
                                                "NewVersionAvailable",
                                                HealthReportType.Application); 
                }
            }
            catch (Exception e)
            {
                // Don't take down FO due to error in version check.
                RepairLogger.LogWarning($"Failure in CheckGithubForNewVersionAsync:{Environment.NewLine}{e}");
            }
        }

        private async Task ClearExistingHealthReportsAsync()
        {
            try
            {
                var healthReporter = new FabricHealthReporter(fabricClient);
                var healthReport = new HealthReport
                {
                    HealthMessage = "Clearing existing health reports as FabricHealer is stopping or updating.",
                    NodeName = serviceContext.NodeContext.NodeName,
                    State = HealthState.Ok,
                    HealthReportTimeToLive = TimeSpan.FromMinutes(5),
                };

                var appName = new Uri(RepairConstants.FabricHealerAppName);
                var appHealth = await fabricClient.HealthManager.GetApplicationHealthAsync(appName).ConfigureAwait(false);
                var FHAppEvents = appHealth.HealthEvents?.Where(s => s.HealthInformation.SourceId.Contains(RepairConstants.FabricHealer));

                foreach (HealthEvent evt in FHAppEvents)
                {
                    healthReport.AppName = appName;
                    healthReport.Property = evt.HealthInformation.Property;
                    healthReport.SourceId = evt.HealthInformation.SourceId;
                    healthReport.ReportType = HealthReportType.Application;

                    healthReporter.ReportHealthToServiceFabric(healthReport);
                    Thread.Sleep(50);
                }

                var nodeHealth = await fabricClient.HealthManager.GetNodeHealthAsync(serviceContext.NodeContext.NodeName).ConfigureAwait(false);
                var FHNodeEvents = nodeHealth.HealthEvents?.Where(s => s.HealthInformation.SourceId.Contains(RepairConstants.FabricHealer));

                foreach (HealthEvent evt in FHNodeEvents)
                {
                    healthReport.Property = evt.HealthInformation.Property;
                    healthReport.SourceId = evt.HealthInformation.SourceId;
                    healthReport.ReportType = HealthReportType.Node;

                    healthReporter.ReportHealthToServiceFabric(healthReport);
                    Thread.Sleep(50);
                }
            }
            catch (FabricException)
            {

            }
        }
    }
}<|MERGE_RESOLUTION|>--- conflicted
+++ resolved
@@ -28,11 +28,7 @@
         internal static RepairData RepairHistory;
 
         // Folks often use their own version numbers. This is for internal diagnostic telemetry.
-<<<<<<< HEAD
         private const string InternalVersionNumber = "1.0.12";
-=======
-        private const string InternalVersionNumber = "1.0.11";
->>>>>>> cb98dc21
         private static FabricHealerManager singleton;
         private bool disposedValue;
         private readonly StatelessServiceContext serviceContext;
