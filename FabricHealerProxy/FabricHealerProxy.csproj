﻿<Project Sdk="Microsoft.NET.Sdk">
  <PropertyGroup>
    <TargetFramework>netstandard2.0</TargetFramework>
    <Platforms>x64</Platforms>
    <GenerateDocumentationFile>True</GenerateDocumentationFile>
  </PropertyGroup>
	<ItemGroup>
		<PackageReference Include="Newtonsoft.Json" Version="13.0.2" />
		<PackageReference Include="Microsoft.ServiceFabric.Services" Version="5.0.516" />
<<<<<<< HEAD
		<PackageReference Include="NLog" Version="5.0.2" />
=======
		<PackageReference Include="NLog" Version="5.1.0" />
>>>>>>> e19058ce
		<PackageReference Include="Polly" Version="7.2.3" />
	</ItemGroup>
</Project><|MERGE_RESOLUTION|>--- conflicted
+++ resolved
@@ -7,11 +7,7 @@
 	<ItemGroup>
 		<PackageReference Include="Newtonsoft.Json" Version="13.0.2" />
 		<PackageReference Include="Microsoft.ServiceFabric.Services" Version="5.0.516" />
-<<<<<<< HEAD
-		<PackageReference Include="NLog" Version="5.0.2" />
-=======
 		<PackageReference Include="NLog" Version="5.1.0" />
->>>>>>> e19058ce
 		<PackageReference Include="Polly" Version="7.2.3" />
 	</ItemGroup>
 </Project>